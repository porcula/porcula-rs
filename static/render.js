﻿let words = []; // [{word:String, count:Number, pos:Number}]
let last_word_index = -1;
const params = new URLSearchParams(window.location.search);

//word search
if (params.has('find')) {
    words = params.get('find').split(',').map(w=>{ 
        return {
            word: w,
            count: 0,
            pos: 0,
        }
    });
    if (words.length > 0) {
<<<<<<< HEAD
        //mark words in text
        //space in phrase can be non-letter character or entity
        const regexp_str = '('+words.map(w=>w.word).join(')|(').replace(/\s+/g, '(\\P{L}|&[#a-z0-9]+;)+')+')';
=======
        //mark words in text, excluding HTML attributes
        const regexp_str = '(?<!="[^"^>^<]*)('+words.map(w=>w.word).join(')|(').replace(/\s+/g, '\\P{L}+')+')';
>>>>>>> a3980c69
        const regexp = new RegExp(regexp_str,'giu');
        $("div.body").each(function(){
            html = this.innerHTML;
            let ch = false;
            let prefix = '<span class="word" id="word-';
            html = html.replace(regexp, function(w) { 
                let idx = undefined;
                for (let i=1; i<arguments.length; i++) {
                    if (arguments[i]!=undefined) {
                        idx = i;
                        break;
                    }
                }
                if (idx==undefined) return;
                idx -= 1;
                let count = words[idx].count++;
                ch ||= true;
                return prefix+idx+'-'+count+'">'+w+'</span>';
            });
            if (ch) this.innerHTML = html;
        });
        //word buttons
        let h = '<span class="hide">X</span>';
        for (let i in words) {
            h += '<span class="word" onclick="next_word('+i+')">' + words[i].word + '</span>';
        }
        $("body").append('<div class="find_words">' + h + '</div>');
    }
}
if (storage.getItem("hide_words")) {
    $('.find_words').hide();
}

function goto_word(n, pos) {
    var e = $('#word-'+n+'-'+pos);
    if (e.length) {
        e.addClass('hl');
        e[0].scrollIntoView({ "block": "center" });
    }
}

function next_word(n) {
    let w = words[n];
    if (w==undefined) return;
    if (last_word_index!=n) {
        w.pos = 0;
        last_word_index = n;
    }
    if (w.pos >= w.count) return;
    goto_word(n, w.pos++);
}

function prev_word(n) {
    let w = words[n];
    if (w==undefined) return;
    if (last_word_index!=n) {
        w.pos = w.count-1;
        last_word_index = n;
    }
    if (w.pos <= 0) return;
    var id = '#word-'+n+'-'+w.pos;
    goto_word(n, w.pos--);
}

function hide_words() {
    $('.find_words').hide();
    $('.word.hl').removeClass('hl');
    storage.setItem('hide_words','1');
}

function show_words() {
    $('.find_words').show();
    $('.word').addClass('hl');
    storage.setItem('hide_words','0');
}


$(".find_words .hide").click(hide_words);

var para_num = 0;
var paragraphs = []; //[element]
$('p').each(function(){
    paragraphs.push(this);
    this.id ||= '_p'+(para_num++);
});

//plain numeric reference: [N] -> <p>N</p>
//could be independent numeration for each chapter
var plain_refs = [];
$('sup').each(function(){ //<sup>[N]</sup>
    if (this.childElementCount>0) return;
    if ($(this).closest('a').length) return;
    var m = this.textContent.match(/^\[([0-9]+)\]$/);
    if (m && m.length==2) plain_refs.push([m[1],this]);
});
if (plain_refs.length==0 && $('a').length==0) { //no markup [N]
    var sup_num = 0;
    $('#content').find("*").addBack().contents().filter(function(){
        return this.nodeType==3 && this.textContent.match(/\[([0-9]+)\]/);
    })
    .each(function(){
        var html = esc(this.textContent).replace(/\[([0-9]+)\]/g, function(m,n){
            var id = "_sup"+(++sup_num);
            plain_refs.push([n,'#'+id]);
            return '<sup id="'+id+'">'+m+'</sup>';
        });
        $(this).replaceWith(html);
    });
}
if (plain_refs.length) {
    var targets = {}; //numeric paragraphs, last one is probably notes
    $('div, p, div>strong:only-child, p>strong:only-child').each(function(){ 
        if (this.childElementCount>0) return;
        var m = this.textContent.match(/^\s*([0-9]+)/);
        if (m && m.length==2) {
            var n = m[1];
            var node = (this.tagName=='P' || this.tagName=='DIV') ? this : this.parentNode;
            if (targets[n]) {
                targets[n].push(node);
            } else {
                targets[n] = [node];
            }
        }
    });
    for (var i=plain_refs.length-1; i>=0; i--) {
        var n = plain_refs[i][0];
        var t = targets[n];
        if (t != undefined && t.length>0) {
            var f = t.pop(); 
            var s = plain_refs[i][1];
            $(s).wrapInner('<a href="#'+f.id+'"/>');
        }
    }
}
plain_refs = undefined;

//notes and backlinks
$("a[href^='#']").each(function () {
    var a = $(this);
    var href = a.attr("href");
    var note = $(href);
    if (note.length) {
        var title = a.attr("title");
        if (!title) {
            title = note.contents().slice(0, 10).text();
            //whitespace or numeric content -> add next paragraph
            if (title.match(/^\s*[0-9]*\s*$/)) {
                title = note.nextAll().filter(function(){return this.textContent.match(/\S/)}).first().text();
            }
            title = title.replace(/\n+/g, "\n").replace(/^\s+/, "").replace(/^[0-9]+\n/, "");
            if (title.length > 600) {
                title = title.substring(0, 600) + "...";
            }
            a.attr("title", title);
        }
        if ($("a", note).length == 0) {
            var link = $("div.title:first", note);
            if (link.length == 0) {
                link = note;
            }
            this.id ||= "back-" + href.substring(1);
            link.wrapInner('<a class="backlink" href="#' + this.id + '"></a>');
        }
    }
});


//table of contents
var min_lvl = 100;
var titles = []; //[[element,depth,text]]
var num = 0;
$(".title", $("div.body").first()).each(function (i, n) {
    var a = $(n);
    var T = a.text().trim();
    var L = a.parents().length;
    if (L < min_lvl) min_lvl = L;
    if (!n.id) n.id = "title-" + (num++);
    titles.push([n, L, T]);
});
if (titles.length > 1) { //do not show empty TOC or one-line TOC
    var h = '';
    var p = -1;
    for (var i = 0; i < titles.length; i++) {
        var id = titles[i][0].id;
        var L = titles[i][1] - min_lvl;
        var T = titles[i][2];
        for (var x = p; x > L; x--) { h += '</ul>'; }
        for (var x = p; x < L; x++) { h += '<ul>'; }
        h += '<li><a href="#' + id + '">' + T + '</a></li>';
        p = L;
    }
    for (var x = p; x > -1; x--) { h += '</ul>'; }
    $(h).appendTo($('.toc'));
}
else {
    $(".toc").remove();
}

//title closest to viewport' center
function closest_title() {
    var y = window.pageYOffset + window.innerHeight/2;
    var a = 0;
    var b = titles.length;
    while ((b-a)>1) {
        var i = a+Math.floor((b-a)/2);
        var yi = titles[i][0].offsetTop;
        if (y<yi) { 
            b = i;
        } else { 
            a = i;
        }
    }
    return titles[a][0].id;
}

//paragraph closest to viewport' center, binary search in paragraphs array
function closest_para() {
    var y = window.pageYOffset + window.innerHeight/2;
    var a = 0;
    var b = paragraphs.length;
    while ((b-a)>1) {
        var i = a+Math.floor((b-a)/2);
        var yi = paragraphs[i].offsetTop;
        if (y<yi) { 
            b = i;
        } else { 
            a = i;
        }
    }
    return paragraphs[a].id;
}

function show_toc() {
    var id = closest_title();
    $(".toc").show();
    $('.toc li').removeClass("current");
    //highlight closest title
    if (id) {
        var a$ = $('.toc a[href="#' + id + '"]');
        var a = a$.get(0);
        if (a) {
            a.scrollIntoView({ "block": "center" });
            a$.parent().addClass("current");
            var r = new Range();
            r.setStart(a, 0);
            r.setEnd(a, 0);
            var s = document.getSelection();
            s.empty();
            s.addRange(r);
        }
    }
}
$(".show_toc").click(function (e) {
    show_toc();
    e.stopPropagation();
});
$(".toc .hide").click(function () {
    $(".toc").hide();
});
$(".toc").on("click", "a", function (e) {
    $(".toc").hide();
});
$(".body").click(function () {
    $(".toc").hide();
});

//read progress
var read_position = "";
var last_top = 0;
setInterval(function () {
    var top = window.pageYOffset;
    if (top != last_top) {
        last_top = top;
        save_state();            
    }
}, 10000);

//stored reading state: { book-id, last-read-date, position, bookmarks, current-bookmark, auto-bookmark }
var max_book_stored = 10;
var book_stored = 0;
var book_idx = null;
var min_idx = 0;
var min_d = '9999';
var book_id = window.location.pathname.replace('/porcula/book/','').replace('/render','');
var state = { id: book_id, p: "", m:[], c:0 };

for (var i=0; i<max_book_stored; i++) { //LRU cache
  var s =  storage.getItem("book"+i);
  if (!s || s=='') continue;
  book_stored = i;
  var b = JSON.parse(s);
  if (b.id==book_id) {
      book_idx = i;
      state = b;
  }
  if (b.d<min_d) { min_d=b.d; min_idx=i; }
}
if (book_idx==null) {
    if (book_stored>=max_book_stored-1) {
        book_idx = min_idx;
    }
    else {
        book_idx = book_stored+1;
    }
}
if (state.p) {
    var c = $('#'+state.p).get();
    if (c.length>0) {
        c[0].scrollIntoView({ "block": "center" });
    }
}
for (i in state.m) {
  $('#'+state.m[i]).addClass('bookmark bm'+i);
}

function save_state() {
    var id = closest_para();
    if (!id) return;
    if (id==read_position) return;
    read_position = id;
    window.history.replaceState(null, "", "#" + id);
    state.d = (new Date()).toISOString();
    state.p = id;
    storage.setItem('book'+book_idx, JSON.stringify(state));
}

function set_auto_bookmark() {
    var id = closest_para();
    if (!id) return;
    state.ab = id;
    var hash = '#'+id;
    window.history.pushState(null, '', hash);
}

function goto_auto_bookmark() {
    if (!state.ab) return;
    var e = $('#'+state.ab).get(0);
    if (!e) return;
    e.scrollIntoView({ "block": "center" });
}

function toggle_bookmark() {
    var id;
    var s = document.getSelection();
    if (s.type == 'Range') { //selected text
        var r = s.getRangeAt(0);
        var n = r.startContainer;
        while (n) {
            if (n.id) {
                id = n.id;
                break;
            }
            n = n.parentNode;
        }
    }
    if (!id) id = closest_para(); //paragraph in center of view
    if (!id) return;
    var i = state.m.indexOf(id);
    if (i<0) { //add
        for (var idx in state.m) { 
            if (state.m[idx]==undefined || state.m[idx]==null) {
                i = idx; //reuse undefined entry
                break;
            }
        }
        if (i<0) {
            i = state.m.push(id) - 1; //add new entry
        } else {
            state.m[i] = id;
        }
        state.c = i;
        $('#'+id).addClass('bookmark bm'+i);
    }
    else { //remove
        state.m[i] = null;
        var j = state.m.length;
        while (j>0 && state.m[j-1]==null) j--;
        state.m.length = j; //trim array
        state.c = (i>0) ? i-1 : 0;
        $('#'+id).removeClass('bookmark bm'+i);
    }
    save_state();  
}

function prev_bookmark() {
    if (state.m.length==0) return;
    var i = state.c;
    if (i<1) { 
        i = 0;
    }
    else if (i>(state.m.length-1)) {
        i = state.m.length-1;
    } else {   
        i--;
    }
    while (i>0 && !state.m[i]) {
        i--;
    }
    if (!state.m[i]) return;
    state.c = i;
    var e = $('#'+state.m[i]).get(0);
    if (!e) return;
    set_auto_bookmark();
    e.scrollIntoView({ "block": "center" });
    save_state();  
}

function next_bookmark() {
    if (state.m.length==0) return;
    var i = state.c;
    if (i<0) {
        i=0;
    } else if (i>=(state.m.length-1)) {
        i = state.m.length-1;
    } else {
        i++;
    }
    while (i<state.m.length && !state.m[i]) {
        i++;
    }
    if (!state.m[i]) return;
    state.c = i;
    var e = $('#'+state.m[i]).get(0);
    if (!e) return;
    set_auto_bookmark();
    e.scrollIntoView({ "block": "center" });
    save_state();  
}

function goto_bookmark(n) {
    if (n<0 || n>(state.m.length-1)) return;
    var e = $('#'+state.m[n]).get(0);
    if (!e) return;
    set_auto_bookmark();
    e.scrollIntoView({ "block": "center" });
    state.c = n;
    save_state();  
}

window.addEventListener('keydown', function (e) {
    if (!e) e = window.event;
    switch (e.code) {
        case 'KeyT': case 84:
            if ($(".toc:visible").length) {
                $(".toc").hide()
            }
            else {
                show_toc();
            }
            break;
        case 'Digit0': case 48:
            if (e.altKey) {
                goto_auto_bookmark();
            } else {
                $('.find_words').toggle();
                var hide = $('.find_words:visible').length==0 ? '1' : '';
                if (hide) { hide_words(); } else { show_words(); }
            }
            break;
        case 'Digit1': case 'Digit2': case 'Digit3': case 'Digit4': case 'Digit5': case 'Digit6': case 'Digit7': case 'Digit8': case 'Digit9':
            e.preventDefault();
            var n = Number(e.key)-1;
            if (e.altKey) {
                goto_bookmark(n);
            } else if (e.ctrlKey) {
                prev_word(n);
            } else {    
                next_word(n);
            }
            break;
        case 'Escape': case 27:
            $(".toc").hide(); 
            break;
        case 'KeyB': case 66:
            if (!e.ctrlKey && !e.altKey) toggle_bookmark();
            break;
        case 'KeyK': case 75:
            if (e.ctrlKey) toggle_bookmark();
            break;
        case 'KeyP': case 80:
            if (!e.ctrlKey && !e.altKey) prev_bookmark();
            break;
        case 'KeyN': case 78:
            if (!e.ctrlKey && !e.altKey) next_bookmark();
            break;
        case 'Home': case 'End': case 36: case 35:
            set_auto_bookmark();
            break;
        case 'KeyG': //vi's g=goto home | G=goto end
            if (!e.ctrlKey && !e.altKey) {
                set_auto_bookmark();
                let y = e.shiftKey ? document.body.scrollHeight : 0;
                window.scrollTo(0, y);
            }
            break;
        }
});<|MERGE_RESOLUTION|>--- conflicted
+++ resolved
@@ -12,14 +12,9 @@
         }
     });
     if (words.length > 0) {
-<<<<<<< HEAD
-        //mark words in text
+        //mark words in text, excluding HTML attributes
         //space in phrase can be non-letter character or entity
-        const regexp_str = '('+words.map(w=>w.word).join(')|(').replace(/\s+/g, '(\\P{L}|&[#a-z0-9]+;)+')+')';
-=======
-        //mark words in text, excluding HTML attributes
-        const regexp_str = '(?<!="[^"^>^<]*)('+words.map(w=>w.word).join(')|(').replace(/\s+/g, '\\P{L}+')+')';
->>>>>>> a3980c69
+        const regexp_str = '(?<!="[^"^>^<]*)('+words.map(w=>w.word).join(')|(').replace(/\s+/g, '(\\P{L}|&[#a-z0-9]+;)+')+')';
         const regexp = new RegExp(regexp_str,'giu');
         $("div.body").each(function(){
             html = this.innerHTML;
