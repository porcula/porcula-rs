﻿<!DOCTYPE html>
<html>
<head>
    <meta charset="utf-8" />
    <title>Книги</title>
    <link rel="stylesheet" href="site.css" />
    <link rel="search" type="application/opensearchdescription+xml" title="Porcula" href="opensearch"/>
</head>
<body>
    <div class="container body-content">
        <div id="filter">
            Поиск:
            <button id="show_help" class="mh">?</button>
            <input id="query" name="query" type="text" maxlength="1000" value="" />
            <button id="search">Искать</button>
            <a class="list" href="genres.html">Жанры</a>
            <a class="list" href="authors.html">Авторы</a>
            <a class="list" href="keywords.html" title="Ключевые слова">КС</a>
            <div id="extra_tools" style="margin-top:4px" class="mh">
                <span>Всего книг: <span id="book_count"></span></span>
                <span class="at_field">
                    <span data-field="title">название</span>
                    <span data-field="author">автор</span>
                    <span data-field="translator">перевод</span>
                    <span data-field="sequence">серия</span>
                    <span id="f_annotation" data-field="annotation">аннотация</span>
                    <span id="f_body" data-field="body">текст</span>
                </span>
                <input type="checkbox" id="stemming"><label for="stemming" title="поиск слов без учёта склонения">во всех формах слова</label>
                <input type="checkbox" id="disjunction"><label for="disjunction" title="поиск любого из указанных слов (логическое ИЛИ)">ИЛИ</label>
                <span>
                    <label for="page_size" class="hdiv">Строк на странице:</label>
                    <select id="page_size">
                        <option value="20">20</option>
                        <option value="100">100</option>
                        <option value="1000">1000</option>
                    </select>
                </span>
            </div>
        </div>
        <div id="help" style="display:none">
            Синтаксис запросов:
            <ul class="itemizedlist" type="disc">
                <li class="listitem"><p>оператор И (=нет галки "любое слово"): </p><pre class="programlisting">hello AND world</pre></li>
                <li class="listitem"><p>оператор ИЛИ (=есть галка "любое слово"): </p><pre class="programlisting">hello OR world</pre></li>
                <li class="listitem"><p>оператор НЕ:</p><pre class="programlisting">hello -title:world</pre></li>
                <li class="listitem"><p>поиск по полям: </p><pre class="programlisting">title:hello AND body:world</pre></li>
                <li class="listitem"><p>поиск фразы: </p><pre class="programlisting">"hello world" или title:"hello world"</pre></li>
                <li class="listitem"><p>поиск в интервале: </p><pre class="programlisting">title:[a TO c]</pre></li>
                <li class="listitem"><p>поиск в интервале (не включая): </p><pre class="programlisting">title:{a TO c}</pre></li>
                <li class="listitem"><p>поиск по шаблону (медленный!): </p><pre class="programlisting">title:h?ll*</pre></li>
                <li class="listitem"><p>поиск по регулярному выражению (медленный!): </p><pre class="programlisting">title:hell.*</pre></li>
                <li class="listitem"><p>нечёткий поиск (одна опечатка, медленно!): </p><pre class="programlisting">title:helo~ или title:hel~~</pre></li>
            </ul>
            Клавиатурные сокращения при чтении:
            <table class="shortcut_table">
                <tr><td><span class="shortcut">T</span></td><td>Показать/скрыть оглавление</td></tr>
                <tr><td><span class="shortcut">0</span></td><td>Показать/скрыть список искомых слов</td></tr>
                <tr><td><span class="shortcut">1</span>..<span class="shortcut">9</span></td><td>Поиск слова по тексту</td></tr>
                <tr><td><span class="shortcut">B</span></td><td>Добавить/удалить закладку</td></tr>
                <tr><td><span class="shortcut">P</span></td><td>Предыдущая закладка</td></tr>
                <tr><td><span class="shortcut">N</span></td><td>Следующая закладка</td></tr>
                <tr><td><span class="shortcut">Alt+1</span>..<span class="shortcut">Alt+9</span><td>Переход к закладке</td></tr>
            </table>
        </div>

        <div id="res_wrapper" style="display:none">
            <div class="nav top">
                <button class="prev">&lt;</button>
                <button class="next">&gt;</button>
                Страница: <span id="page"></span>
                Книг: <span id="total"></span>
                <button class="expand">детально</button>
                <span id="limit_warning">пропущена часть результатов, уточните запрос</span>
            </div>
            <table id="result">
                <thead>
                    <tr>
                        <th class="default order" data-order="default" title="Сортировать по релевантности">▼</th>
                        <th class="random order" data-order="random" title="В случайном порядке">?</th>
                        <th class="title order" data-order="title" title="Сортировать по названию">Название</th>
                        <th class="author order" data-order="author" title="Сортировать по автору">Автор</th>
                        <th class="translator order mh" data-order="translator" title="Сортировать по переводчику">Перевод</th>
                        <th class="sequence order mh" data-order="sequence" colspan="2" title="Сортировать по серии">Серия</th>
                    </tr>
                </thead>
                <tbody></tbody>
            </table>
            <div id="error"></div>
            <div class="nav bottom">
                <button class="next bottom">далее...</button>
            </div>
        </div>
    </div>
    <div id="loading" style="display:none"></div>

    <script src="jquery-1.12.4.min.js"></script>
    <script src="common.js"></script>
    <script>
        'use strict';
        var state = {
            query: "",
            order: "default",
            page: 0,
            page_size: 20,
            stemming: 0,
            disjunction: 0,
        };
        var index_info = {};
        var size100pct = 5000000;
        var last_page = 0;
        var genre_translation = {};
        var ebook = is_ebook();

        //load index metadata
        $.when(
            $.getJSON("index/info", function (data) { index_info = data; })
        ).then(function(){ 
            $("#book_count").text(index_info.count);
            if (index_info.settings.stemmer=="off") {
                $("#stemming").attr('checked', false);
                $("#stemming").hide();
                $("label[for=stemming").hide();
            }
            if (!index_info.settings.options.annotation) {
                $("#f_annotation").hide();
            }
            if (!index_info.settings.options.body) {
                $("#f_body").hide();
            }
        });
        $.when(
            $.getJSON("genre/translation", function (data) { genre_translation = data; })
        );

        //html reload: parse URL params -> state
         window.onload = function(e) {
            var params = window.location.search.substring(1).split('&');
            for(var i=0; i<params.length; i++) {
                var p = params[i].split('=',2);
                state[p[0]] = (p.length==1) ? '' : decodeURIComponent(p[1].replace(/\+/g, ' '));
            }
            state.page = parseInt(state.page, 10);
            state.page_size = parseInt(state.page_size, 10);
            render_state();
        };
        //history back/forward
        window.onpopstate = function(e) {
            if (e.state) {
                state = Object.assign(state, e.state);
                render_state();
            }
        };

        function render_state() {
            $("#query").val(state.query);
            $("#page").val(state.page+1);
            $("#page_size").val(state.page_size);
            try {
                $('#stemming').prop('checked',state.stemming=="1");
                $('#disjunction').prop('checked',state.disjunction=="1");
            } catch (e) {
                //ignore ONYX eBook browser error: 'undefined is not a function'
            }
            $("#query").focus();
            document.title = "Книги: " + state.query;
            search(false);
        }


        $("#search").click(function(){
            state.page = 0;
            search();
        });
        $("#query").change(function () {
            state.page = 0;
        });

        $("#page_size").change(function () {
            state.page_size = +$("#page_size").val();
            state.page = 0;
        });

        $(".prev").click(go_prev_page);
        $(".next").click(function(){ go_next_page($(this).hasClass("bottom")) });

        function go_prev_page() {
            if (state.page > 0) { state.page-=1; } else { state.page = 0; }
            search(false);
        }
        function go_next_page(append) {
            if (state.page < last_page) { state.page += 1; }  else { state.page = last_page; }
            search(append);
        }
        function go_first_page() {
            state.page = 0;
            search(false);
        }
        function go_last_page() {
            state.page = last_page;
            search(false);
        }
        function dec_page_size() {
            var skip = state.page * state.page_size;
            if (state.page_size == 20) { state.page_size = 20; }
            else if (state.page_size == 100) { state.page_size = 20; }
            else if (state.page_size == 1000) { state.page_size = 100; }
            $("#page_size").val(state.page_size);
            state.page = Math.trunc(skip / state.page_size);
            search(false);
        }
        function inc_page_size() {
            var skip = state.page * state.page_size;
            if (state.page_size == 20) { state.page_size = 100; }
            else if (state.page_size == 100) { state.page_size = 1000; }
            else if (state.page_size == 1000) { state.page_size = 1000; }
            $("#page_size").val(state.page_size);
            state.page = Math.trunc(skip / state.page_size);
            search(false);
        }

        $(".at_field span").click(function () {
            var f = $(this).data("field") + ':';
            var q = $("#query");
            var v = q.val();
            var i = q[0].selectionStart;
            var j = q[0].selectionEnd;
            var s1 = i > 0 ? v.substring(0, i) : "";
            var s2 = j < v.length ? v.substring(j) : "";
            if (s1.length > 0 && s1.substring(-1) != ' ') s1 += ' ';
            var s = s1.length + f.length;
            q.val(s1 + f + s2).focus();
            q[0].selectionStart = q[0].selectionEnd = s;
        });

        function search(append) {
            $("#res_wrapper").hide();
            $("#help").hide();
            $('#limit_warning').hide();
            if (!append) $("#result tbody").empty();
            $("#error").empty();
            $("#page").text("");
            $("#total").text("");
            $(".nav .expand").removeClass("expanded");
            var new_query = $("#query").val();
<<<<<<< HEAD
            new_query = new_query.replaceAll(/[«»“”‘’]/g,'"');
=======
            new_query = new_query.replaceAll(/[«»“”‘’]/,'"');
>>>>>>> 10a9f713
            var is_query_changed = state.query != new_query;
            state.query = new_query;
            state.stemming = $("#stemming:checked").length;
            state.disjunction = $("#disjunction:checked").length;
            storage.setItem("last_query", state.query);
            if (state.query == "") return;
            $(".order").removeClass("ordered");
            $(".order[data-order='" + state.order + "']").addClass("ordered");
            var param = $.param(state);
            $.ajax({
                url: "search?"+param,
                dataType: "json",
                success: function (data) {
                    try {
                        render_result(data, append);
                        if (is_query_changed) {
                            window.history.pushState(state, "", "?" + param);
                        } else {
                            window.history.replaceState(state, "", "?" + param);
                        }  
                        document.title = "Книги: " + state.query;
                    } catch (e) {
                        $("#result").text(e.message);
                    }
                },
                error: function (x, o, e) {
                    $(".nav").hide();
                    $("#res_wrapper").show();
                    var text = e ? e : "Сервер недоступен";
                    if (x.responseText) text += "<br>" + x.responseText;
                    $('#error').html(text);
                }
            });
        }

        function render_result(data, append) {
            if (typeof (data) == "string") data = JSON.parse(data);
            $("#res_wrapper").show();
            $(".nav").show();
            var total = data.total || 0;
            var books_left = total - (state.page + 1) * state.page_size;
            last_page = Math.trunc((total+state.page_size-1) / state.page_size)-1;
            if (total>1000 && state.order!='default' && state.order!='random') $('#limit_warning').show();
            try {
                $(".prev").prop('disabled', state.page <= 0);
                $(".next").prop('disabled', books_left <= 0);
            } catch (e) {
                //ignore ONYX eBook browser error: 'undefined is not a function'
            }
            $(".next.bottom").toggle(books_left > 0);
            $("#page").text((total==0 ? 0 : (state.page + 1)) + " / " + (last_page + 1));
            $("#total").text(total);
            var find_words = encodeURIComponent(extract_query_words($("#query").val()));

            var tab = '';
            for (var i in data.matches) {
                var r = data.matches[i];
                var ex = function (attr) { return r[attr]!=undefined && r[attr].length>0 };
                var v = function (attr) { return r[attr]==undefined ? "" : (r[attr][0]==undefined ? "" : r[attr][0]) };
                var val = function (attr,delim) { return r[attr]==undefined ? "" : r[attr].join(delim) }
                var vale = function (attr, delim) { return esc(val(attr,delim)) };
                var valz = function (attr) { var x=v(attr); return x=="" || x=="0" ? "" : +x };
                var zipfile = "";
                var filename = "";
                var genre = [];
                var facet = r["facet"];
                for (var f in facet) {
                    var m = facet[f].match(/\/file\/([^\/]+)\/([^\/]+)/);
                    if (m) {
                        zipfile = m[1];
                        filename = m[2];
                    }
                    var m = facet[f].match(/\/genre\/([^\/]+)\/([^\/]+)/);
                    if (m) {
                        var code = m[2];
                        genre.push( genre_translation[code] || code);
                    }
                }
                if (filename=="WHOLE") continue;
                genre = genre.sort().join(", ");
                var size_pct = Math.trunc(valz("length") / size100pct * 100 / 5) * 5;
                if (size_pct > 100) size_pct = 100;
                var tarr = r["title"];
                var prim_title = filename;
                var title = filename;
                if (tarr != undefined && tarr.length > 0) {
                    prim_title = tarr[0];
                    title = '<span class="prim">'+esc(prim_title)+'</span>';
                    if (tarr.length > 1) {
                        title += '<span class="src">' + esc(tarr.slice(1).join(' / ')) + '</span>';
                    }
                }
                var book_url = "book/" + encodeURIComponent(zipfile) + "/" + encodeURIComponent(filename);
                var saveas = name_for_download(prim_title, filename);
                var down_url = book_url + "/" + encodeURIComponent(saveas);
                var read_url = down_url;
                var read_target = "_self";
                if (!ebook) { //enable HTML rendering
                    read_url = book_url + '/render?find=' + find_words;
                    read_target = "_blank";
                }

                var cover_url = "defcover.png";
                var cover_image = v("cover_image"); //jpeg in base64 | empty string
                if (cover_image.length > 0) {
                    cover_url = "data:image/jpeg;base64," + cover_image;
                }
                var row_class = "list" + (append && tab=='' ? " appended" : "");
                tab += '<tr class="' + row_class + '">'
                    + '<td class="action gauge g' + size_pct + '" colspan="2"><a target="' + read_target + '" href="' + read_url + '">Читать</a></td>'
                    + '<td class="title">' + title + '</td>'
                    + '<td class="author">' + vale("author",", ") + '</td>'
                    + '<td class="mh translator">' + vale("translator",", ") + '</td>'
                    + '<td class="mh sequence">' + vale("sequence",", ") + '</td>'
                    + '<td class="mh seqnum">' + valz("seqnum") + '</td>'
                    + '</tr>'
                    ;
                tab += '<tr class="detail hidden">'
                    + '<td class="action" colspan="2"><a href="' + down_url + '"><img class="download cover" src="'+cover_url+'"></a></td>'
                    + '<td colspan="6"><div class="gridc">'
                    + (ex("translator") ? '<div class="n mv translator">Перевод</div><div class="v mv translator">' + vale("translator",", ") + '</div>' : '')
                    + (ex("src_author") ? '<div class="n2 src_author">Ориг.автор</div><div class="v2 src_author">' + vale("src_author",", ") + '</div>' : '')
                    + (ex("sequence") ? '<div class="n ms sequence">Серия</div><div class="v ms sequence">' + vale("sequence",", ") + " " + valz("seqnum") + '</div>' : '')
                    + (ex("date") ? '<div class="n date">Дата</div><div class="v date">' + vale("date"," / ") + '</div>' : '')
                    + '<div class="n2 lang">Язык</div><div class="v2 lang">' + vale("lang"," ← ") + '</div>'
                    + (genre ? '<div class="n genre">Жанр</div><div class="v genre">' + genre + '</div>' : '')
                    //+ (ex("keyword") ? '<div class="n keyword">Ключевые слова</div><div class="v keyword">' + vale("keyword") + '</div>' : '')
                    + '<div class="n2 length">Длина</div><div class="v2 length">' + size_pretty(valz("length")) + '</div>'
                    + (ex("annotation") ? '<div class="n annotation">Аннотация</div><div class="v-span annotation">' + vale("annotation") + '</div>' : '')
                    + '</div></td></tr>'
                    ;
            }
            if (append) {
                var visible = $("#result tr:visible");
                var last_row = visible[visible.length-1]; //fix problem with .last() 
                $("#result tr.appended").removeClass("appended");
                $("#result tbody").append(tab);
                last_row.scrollIntoView(true);
            }
            else {
                $("#result tbody").html(tab);
            }
        }

        $("#result").on("click", "td.title", function () {
            var tr = $(this).parent();
            if (tr.hasClass("expanded")) {
                collapseRow(tr);
            } else {
                expandRow(tr);
            }
        });
        $(".nav .expand").click(function () {
            var expand = !$(this).hasClass("expanded");
            var fn = expand ? expandRow : collapseRow;
            $(this).toggleClass("expanded", expand);
            $("#result tr.list").each(function () { fn($(this)); });
        });

        $(".order").click(function () {
            state.order = $(this).data("order");
            state.page = 0;
            search(false);
        });

        function expandRow(tr) {
            var detail = tr.next();
            tr.addClass("expanded");
            $("td.title", tr).removeClass("gauge");
            detail.removeClass('hidden');
        }
        function collapseRow(tr) {
            var detail = tr.next();
            tr.removeClass("expanded");
            $("td.title", tr).addClass("gauge");
            detail.addClass('hidden');
        }

        $("#result").on("click", "td.author", function (e) {
            var v = $(this).text().replaceAll('"','');
            if (!v) return;
            $("#query").val((e.ctrlKey ? $("#query").val() + " " : "") + 'author:"' + v + '"');
            state.order = "title";
            state.page = 0;
            search(false);
        });

        $("#result").on("click", "td.sequence", function (e) {
            var v = $(this).text().replaceAll('"','');
            if (!v) return;
            $("#query").val((e.ctrlKey ? $("#query").val() + " " : "") + 'sequence:"' + v + '"');
            state.order = "sequence";
            state.page = 0;
            search(false);
        });

        $("#result").on("click", ".annotation", function (e) {
            $(this).parent().css({height:"auto"});
        });


        $("#show_help").click(function () {
            $("#help").toggle();
        });

        $("#query").keypress(function (event) {
            if (event.which == 13) {
                event.preventDefault();
                state.page = 0;
                search(false);
            }
        });
        document.onkeydown = function (e) {
            if (!e) e = window.event;
            if (e.keyCode == 83 && document.activeElement.id != "query") { //s=Search
                e.preventDefault();
                $("#query").focus();
                return;
            }
            if (!e.altKey || e.shiftKey || e.ctrlKey) return; //alt only
            switch (e.keyCode) {
                case 35: e.preventDefault(); go_last_page(); break; //End
                case 36: e.preventDefault(); go_first_page(); break; //Home
                case 37: e.preventDefault(); go_prev_page(); break; //Left
                case 39: e.preventDefault(); go_next_page(); break; //Right
                case 38: e.preventDefault(); dec_page_size(); break; //Up
                case 40: e.preventDefault(); inc_page_size(); break; //Down
            }
        }

        function extract_query_words(query) {
            // exclude field:, -NOT, "quote"
            var tokens = query.replace(/[\/\\!#$%&'()*+,.@;<=>?[\]^`{|}~]+/g, " ").trim().split(/\s+/);
            var quoted = false;
            var m = "";
            var words = [];
            for (var i = 0; i < tokens.length; i++) {
                var t = tokens[i];
                var q = t.indexOf('"');
                if (quoted) {
                    m += " " + t;
                    if (q >= 0) {
                        quoted = false;
                        words.push(m.replace(/"/g, '').trim());
                    }
                }
                else {
                    if (t[0] != '-') {
                        if (q >= 0) {
                            if (t.lastIndexOf('"') > q) {
                                words.push(t.replace(/"/g, '').trim());
                            }
                            else {
                                quoted = true;
                                m = t;
                            }
                        }
                        else {
                            if (t.length > 2) {
                                words.push(t.trim());
                            }
                        }
                    }
                }
            }
            var list = ""; //words.map.join
            for (var i = 0; i < words.length; i++) {
                if (words[i].substring(0,6)=="facet:") continue;
                if (list.length > 0) list += ",";
                list += words[i].replace(/^\w+:/, "");
            }
            return list;
        }

        function name_for_download(title, filename) {
            var safe = title.replace(/[&%#{}\[\]<>|:*?\\/\000\001\002\003\004\005\006\007\010\011\012\013\014\015\016\017\020\021\022\023\024\025\026\027\030\031\032\033\034\035\036\037]+/g, '_');
            var ext = filename.match(/\.[^.]+$/);
            return safe.substring(0, 127) + ((ext && ext.length > 0) ? ext[0] : ".fb2");
        }

        $("#book_count").click(function(){
            alert(JSON.stringify(index_info));
        });

    </script>
</body>
</html><|MERGE_RESOLUTION|>--- conflicted
+++ resolved
@@ -243,11 +243,7 @@
             $("#total").text("");
             $(".nav .expand").removeClass("expanded");
             var new_query = $("#query").val();
-<<<<<<< HEAD
-            new_query = new_query.replaceAll(/[«»“”‘’]/g,'"');
-=======
-            new_query = new_query.replaceAll(/[«»“”‘’]/,'"');
->>>>>>> 10a9f713
+            new_query = new_query.replace(/[«»“”‘’]/g,'"');
             var is_query_changed = state.query != new_query;
             state.query = new_query;
             state.stemming = $("#stemming:checked").length;
@@ -427,7 +423,7 @@
         }
 
         $("#result").on("click", "td.author", function (e) {
-            var v = $(this).text().replaceAll('"','');
+            var v = $(this).text().replace(/"/g,'');
             if (!v) return;
             $("#query").val((e.ctrlKey ? $("#query").val() + " " : "") + 'author:"' + v + '"');
             state.order = "title";
@@ -436,7 +432,7 @@
         });
 
         $("#result").on("click", "td.sequence", function (e) {
-            var v = $(this).text().replaceAll('"','');
+            var v = $(this).text().replace(/"/g,'');
             if (!v) return;
             $("#query").val((e.ctrlKey ? $("#query").val() + " " : "") + 'sequence:"' + v + '"');
             state.order = "sequence";
